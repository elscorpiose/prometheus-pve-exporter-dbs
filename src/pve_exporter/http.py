--- conflicted
+++ resolved
@@ -6,6 +6,7 @@
 import time
 from functools import partial
 
+import gunicorn.app.base
 import gunicorn.app.base
 from prometheus_client import CONTENT_TYPE_LATEST, Summary, Counter, generate_latest
 from werkzeug.routing import Map, Rule
@@ -47,6 +48,7 @@
             response.headers['content-type'] = CONTENT_TYPE_LATEST
             self._duration.labels(module).observe(time.time() - start)
         else:
+            response = Response("Module '{module}' not found in config")
             response = Response("Module '{module}' not found in config")
             response.status_code = 400
 
@@ -124,12 +126,6 @@
     Copy-paste from https://docs.gunicorn.org/en/stable/custom.html
     """
 
-<<<<<<< HEAD
-=======
-    # 'init' and 'load' methods are implemented by WSGIApplication.
-    # pylint: disable=abstract-method
-
->>>>>>> 81bc0184
     def __init__(self, app, options=None):
         self.options = options or {}
         self.application = app
@@ -169,4 +165,5 @@
         duration.labels(module)
 
     app = PveExporterApplication(config, duration, errors, collectors)
+    StandaloneGunicornApplication(app, gunicorn_options).run()
     StandaloneGunicornApplication(app, gunicorn_options).run()