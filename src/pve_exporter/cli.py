"""
Proxmox VE exporter for the Prometheus monitoring system.
"""

from argparse import ArgumentParser, BooleanOptionalAction
import os
import pathlib
import yaml
from pve_exporter.http import start_http_server
from pve_exporter.config import config_from_yaml
from pve_exporter.config import config_from_env
from pve_exporter.collector import CollectorsOptions


def main():
    """
    Main entry point.
    """

    parser = ArgumentParser()
    clusterflags = parser.add_argument_group('cluster collectors', description=(
        'cluster collectors are run if the url parameter cluster=1 is set and '
        'skipped if the url parameter cluster=0 is set on a scrape url.'
    ))
    clusterflags.add_argument('--collector.status', dest='collector_status',
                              action=BooleanOptionalAction, default=True,
                              help='Exposes Node/VM/CT-Status')
    clusterflags.add_argument('--collector.version', dest='collector_version',
                              action=BooleanOptionalAction, default=True,
                              help='Exposes PVE version info')
    clusterflags.add_argument('--collector.node', dest='collector_node',
                              action=BooleanOptionalAction, default=True,
                              help='Exposes PVE node info')
    clusterflags.add_argument('--collector.cluster', dest='collector_cluster',
                              action=BooleanOptionalAction, default=True,
                              help='Exposes PVE cluster info')
    clusterflags.add_argument('--collector.resources', dest='collector_resources',
                              action=BooleanOptionalAction, default=True,
                              help='Exposes PVE resources info')

    nodeflags = parser.add_argument_group('node collectors', description=(
        'node collectors are run if the url parameter node=1 is set and '
        'skipped if the url parameter node=0 is set on a scrape url.'
    ))
    nodeflags.add_argument('--collector.config', dest='collector_config',
                           action=BooleanOptionalAction, default=True,
                           help='Exposes PVE onboot status')

    nodeflags.add_argument('--collector.replication', dest='collector_replication',
                           action=BooleanOptionalAction, default=True,
                           help='Exposes PVE replication info')

    parser.add_argument('--config.file', type=pathlib.Path,
                        dest="config_file", default='/etc/prometheus/pve.yml',
                        help='Path to config file (/etc/prometheus/pve.yml)')

    parser.add_argument('--web.listen-address',
                        dest="web_listen_address", default='[::]:9221',
                        help=(
                            'Address on which to expose metrics and web server. '
                            '([::]:9221)'
                        ))
    parser.add_argument('--server.keyfile', dest='server_keyfile',
                        help='SSL key for server')
    parser.add_argument('--server.certfile', dest='server_certfile',
                        help='SSL certificate for server')

    parser.add_argument('--collector.volumes', dest='collector_volumes',
                        action=BooleanOptionalAction, default=True,
                        help='Exposes PVE VM resource commitments')
    parser.add_argument('--collector.snapshots', dest='collector_snapshots',
                        action=BooleanOptionalAction, default=True,
<<<<<<< HEAD
                        help='Exposes PVE VM VM Snapshots')
=======
                        help='Exposes PVE cluster info')
    parser.add_argument('--collector.resources', dest='collector_resources',
                        action=BooleanOptionalAction, default=True,
                        help='Exposes PVE resources info')
    parser.add_argument('--collector.config', dest='collector_config',
                        action=BooleanOptionalAction, default=True,
                        help='Exposes PVE onboot status')
    parser.add_argument('--collector.snapshots', dest='collector_snapshots',
                        action=BooleanOptionalAction, default=True,
                        help='Exposes PVE VM Snapshots')
    parser.add_argument('--collector.backups', dest='collector_backups',
                        action=BooleanOptionalAction, default=True,
                        help='Exposes PVE VM Backups')
    parser.add_argument('config', nargs='?', default='pve.yml',
                        help='Path to configuration file (pve.yml)')
    parser.add_argument('port', nargs='?', type=int, default='9221',
                        help='Port on which the exporter is listening (9221)')
    parser.add_argument('address', nargs='?', default='',
                        help='Address to which the exporter will bind')
    parser.add_argument('--server.keyfile', dest='server_keyfile', help='SSL key for server')
    parser.add_argument('--server.certfile', dest='server_certfile', help='SSL certificate for server')
>>>>>>> 81bc0184

    params = parser.parse_args()

    collectors = CollectorsOptions(
        status=params.collector_status,
        version=params.collector_version,
        node=params.collector_node,
        cluster=params.collector_cluster,
        resources=params.collector_resources,
        config=params.collector_config,
<<<<<<< HEAD
        replication=params.collector_replication,
        volumes=params.collector_volumes,
        snapshots=params.collector_snapshots
=======
        snapshots=params.collector_snapshots,
        backups=params.collector_backups
>>>>>>> 81bc0184
    )

    # Load configuration.
    if 'PVE_USER' in os.environ:
        config = config_from_env(os.environ)
    else:
        with open(params.config_file, encoding='utf-8') as handle:
            config = config_from_yaml(yaml.safe_load(handle))

    gunicorn_options = {
<<<<<<< HEAD
        'bind': f'{params.web_listen_address}',
=======
        'bind': f'{params.address}:{params.port}',
>>>>>>> 81bc0184
        'threads': 2,
        'keyfile': params.server_keyfile,
        'certfile': params.server_certfile,
    }

    if config.valid:
        start_http_server(config, gunicorn_options, collectors)
    else:
        parser.error(str(config))<|MERGE_RESOLUTION|>--- conflicted
+++ resolved
@@ -70,31 +70,7 @@
                         help='Exposes PVE VM resource commitments')
     parser.add_argument('--collector.snapshots', dest='collector_snapshots',
                         action=BooleanOptionalAction, default=True,
-<<<<<<< HEAD
                         help='Exposes PVE VM VM Snapshots')
-=======
-                        help='Exposes PVE cluster info')
-    parser.add_argument('--collector.resources', dest='collector_resources',
-                        action=BooleanOptionalAction, default=True,
-                        help='Exposes PVE resources info')
-    parser.add_argument('--collector.config', dest='collector_config',
-                        action=BooleanOptionalAction, default=True,
-                        help='Exposes PVE onboot status')
-    parser.add_argument('--collector.snapshots', dest='collector_snapshots',
-                        action=BooleanOptionalAction, default=True,
-                        help='Exposes PVE VM Snapshots')
-    parser.add_argument('--collector.backups', dest='collector_backups',
-                        action=BooleanOptionalAction, default=True,
-                        help='Exposes PVE VM Backups')
-    parser.add_argument('config', nargs='?', default='pve.yml',
-                        help='Path to configuration file (pve.yml)')
-    parser.add_argument('port', nargs='?', type=int, default='9221',
-                        help='Port on which the exporter is listening (9221)')
-    parser.add_argument('address', nargs='?', default='',
-                        help='Address to which the exporter will bind')
-    parser.add_argument('--server.keyfile', dest='server_keyfile', help='SSL key for server')
-    parser.add_argument('--server.certfile', dest='server_certfile', help='SSL certificate for server')
->>>>>>> 81bc0184
 
     params = parser.parse_args()
 
@@ -105,14 +81,9 @@
         cluster=params.collector_cluster,
         resources=params.collector_resources,
         config=params.collector_config,
-<<<<<<< HEAD
         replication=params.collector_replication,
         volumes=params.collector_volumes,
         snapshots=params.collector_snapshots
-=======
-        snapshots=params.collector_snapshots,
-        backups=params.collector_backups
->>>>>>> 81bc0184
     )
 
     # Load configuration.
@@ -123,11 +94,7 @@
             config = config_from_yaml(yaml.safe_load(handle))
 
     gunicorn_options = {
-<<<<<<< HEAD
         'bind': f'{params.web_listen_address}',
-=======
-        'bind': f'{params.address}:{params.port}',
->>>>>>> 81bc0184
         'threads': 2,
         'keyfile': params.server_keyfile,
         'certfile': params.server_certfile,
@@ -135,5 +102,6 @@
 
     if config.valid:
         start_http_server(config, gunicorn_options, collectors)
+        start_http_server(config, gunicorn_options, collectors)
     else:
         parser.error(str(config))